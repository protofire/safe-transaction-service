--- conflicted
+++ resolved
@@ -85,74 +85,4 @@
     def get_token_logo_url(self, token_address: ChecksumAddress) -> Optional[str]:
         token_info = self.get_token_info(token_address)
         if token_info:
-<<<<<<< HEAD
-            return token_info["image"]["large"]
-
-    def get_ada_usd_price(self) -> float:
-        return self.get_price("cardano")
-
-    def get_avax_usd_price(self) -> float:
-        return self.get_price("avalanche-2")
-
-    def get_aoa_usd_price(self) -> float:
-        return self.get_price("aurora")
-
-    def get_bnb_usd_price(self) -> float:
-        return self.get_price("binancecoin")
-
-    def get_ewt_usd_price(self) -> float:
-        return self.get_price("energy-web-token")
-
-    def get_matic_usd_price(self) -> float:
-        return self.get_price("matic-network")
-
-    def get_movr_usd_price(self) -> float:
-        return self.get_price("moonriver")
-
-    def get_mbeam_usd_price(self) -> float:
-        return self.get_price("moonbeam")
-
-    def get_gather_usd_price(self) -> float:
-        return self.get_price("gather")
-
-    def get_astar_usd_price(self) -> float:
-        return self.get_price("astar")
-
-    def get_shiden_usd_price(self) -> float:
-        return self.get_price("shiden")
-
-    def get_evmos_usd_price(self) -> float:
-        return self.get_price("evmos")
-
-    def get_fuse_usd_price(self) -> float:
-        return self.get_price("fuse-network-token")
-
-    def get_harmony_usd_price(self) -> float:
-        return self.get_price("harmony")
-
-    def get_kcs_usd_price(self) -> float:
-        return self.get_price("kucoin-shares")
-
-    def get_metis_usd_price(self) -> float:
-        return self.get_price("metis-token")
-
-    def get_mnt_usd_price(self) -> float:
-        return self.get_price("mantle")
-
-    def get_neon_usd_price(self) -> float:
-        return self.get_price("neon")
-
-    def get_btc_usd_price(self) -> float:
-        return self.get_price("bitcoin")
-
-    def get_mtr_usd_price(self) -> float:
-        return self.get_price("meter-stable")
-
-    def get_wemix_usd_price(self) -> float:
-        return self.get_price("wemix-token")
-
-    def get_zeta_usd_price(self) -> float:
-        return self.get_price("zetachain")
-=======
-            return token_info["image"]["large"]
->>>>>>> 4103739f
+            return token_info["image"]["large"]